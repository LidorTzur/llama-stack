--- conflicted
+++ resolved
@@ -15,16 +15,11 @@
 
 
 setup(
-<<<<<<< HEAD
     name="llama_stack",
-    version="0.0.16",
-=======
-    name="llama_toolchain",
     version="0.0.17",
->>>>>>> f294eac5
     author="Meta Llama",
     author_email="llama-oss@meta.com",
-    description="Llama toolchain",
+    description="Llama Stack",
     entry_points={
         "console_scripts": [
             "llama = llama_stack.cli.llama:main",
