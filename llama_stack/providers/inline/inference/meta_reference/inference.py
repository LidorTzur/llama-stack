# Copyright (c) Meta Platforms, Inc. and affiliates.
# All rights reserved.
#
# This source code is licensed under the terms described in the LICENSE file in
# the root directory of this source tree.

import asyncio
import logging

from typing import AsyncGenerator, List, Optional, Union

from llama_models.datatypes import Model

from llama_models.llama3.api.datatypes import (
    SamplingParams,
    StopReason,
    ToolDefinition,
    ToolPromptFormat,
)
from llama_models.sku_list import resolve_model

<<<<<<< HEAD
from llama_stack.apis.models import Model

from llama_models.llama3.api.datatypes import *  # noqa: F403
=======
from llama_stack.apis.inference import (
    ChatCompletionRequest,
    ChatCompletionResponse,
    ChatCompletionResponseEvent,
    ChatCompletionResponseEventType,
    ChatCompletionResponseStreamChunk,
    CompletionMessage,
    CompletionRequest,
    CompletionResponse,
    CompletionResponseStreamChunk,
    Inference,
    InterleavedContent,
    LogProbConfig,
    Message,
    ResponseFormat,
    TokenLogProbs,
    ToolCallDelta,
    ToolCallParseStatus,
    ToolChoice,
)
>>>>>>> 75e72cf2

from llama_stack.apis.models import ModelType
from llama_stack.providers.datatypes import ModelsProtocolPrivate
from llama_stack.providers.utils.inference.embedding_mixin import (
    SentenceTransformerEmbeddingMixin,
)
from llama_stack.providers.utils.inference.model_registry import (
    build_model_alias,
    ModelRegistryHelper,
)
from llama_stack.providers.utils.inference.prompt_adapter import (
    augment_content_with_response_format_prompt,
    chat_completion_request_to_messages,
    convert_request_to_raw,
)

from .config import MetaReferenceInferenceConfig
from .generation import Llama
from .model_parallel import LlamaModelParallelGenerator

log = logging.getLogger(__name__)
# there's a single model parallel process running serving the model. for now,
# we don't support multiple concurrent requests to this process.
SEMAPHORE = asyncio.Semaphore(1)


class MetaReferenceInferenceImpl(
    SentenceTransformerEmbeddingMixin,
    Inference,
    ModelsProtocolPrivate,
):
    def __init__(self, config: MetaReferenceInferenceConfig) -> None:
        self.config = config
        self.model = None

    async def initialize(self, model_id, llama_model) -> None:
        log.info(f"Loading model `{model_id}`")
        if self.config.create_distributed_process_group:
            self.generator = LlamaModelParallelGenerator(
                self.config, model_id, llama_model
            )
            self.generator.start()
        else:
            self.generator = Llama.build(self.config, model_id, llama_model)

        self.model = model_id

    async def shutdown(self) -> None:
        if self.config.create_distributed_process_group:
            self.generator.stop()

    def check_model(self, request) -> None:
        if self.model is None:
            raise RuntimeError(
                "No avaible model yet, please register your requested model or add your model in the resouces first"
            )
        elif request.model != self.model:
            raise RuntimeError(
                f"Model mismatch: request model: {request.model} != loaded model: {self.model}"
            )

    async def unregister_model(self, model_id: str) -> None:
        pass

    async def register_model(self, model: Model) -> Model:
        llama_model = (
            resolve_model(model.metadata["llama_model"])
            if "llama_model" in model.metadata
            else resolve_model(model.identifier)
        )
        if llama_model is None:
            raise ValueError(
                "Please make sure your llama_model in model metadata or model identifier is in llama-models SKU list"
            )

        self.model_registry_helper = ModelRegistryHelper(
            [
                build_model_alias(
                    llama_model.descriptor(),
                    llama_model.core_model_id.value,
                )
            ],
        )
        model = await self.model_registry_helper.register_model(model)

        if model.model_type == ModelType.embedding:
            self._load_sentence_transformer_model(model.provider_resource_id)

        if "skip_initialize" in model.metadata and model.metadata["skip_initialize"]:
            return model
        await self.initialize(model.identifier, llama_model)
        return model

    async def completion(
        self,
        model_id: str,
        content: InterleavedContent,
        sampling_params: Optional[SamplingParams] = SamplingParams(),
        response_format: Optional[ResponseFormat] = None,
        stream: Optional[bool] = False,
        logprobs: Optional[LogProbConfig] = None,
    ) -> Union[CompletionResponse, CompletionResponseStreamChunk]:
        if logprobs:
            assert logprobs.top_k == 1, f"Unexpected top_k={logprobs.top_k}"

        content = augment_content_with_response_format_prompt(response_format, content)
        request = CompletionRequest(
            model=model_id,
            content=content,
            sampling_params=sampling_params,
            response_format=response_format,
            stream=stream,
            logprobs=logprobs,
        )
        self.check_model(request)
        request = await convert_request_to_raw(request)

        if request.stream:
            return self._stream_completion(request)
        else:
            return await self._nonstream_completion(request)

    async def _stream_completion(self, request: CompletionRequest) -> AsyncGenerator:
        def impl():
            stop_reason = None

            for token_result in self.generator.completion(request):
                if token_result.text == "<|eot_id|>":
                    stop_reason = StopReason.end_of_turn
                    text = ""
                elif token_result.text == "<|eom_id|>":
                    stop_reason = StopReason.end_of_message
                    text = ""
                else:
                    text = token_result.text

                logprobs = None
                if stop_reason is None:
                    if request.logprobs:
                        assert len(token_result.logprobs) == 1

                        logprobs = [
                            TokenLogProbs(
                                logprobs_by_token={
                                    token_result.text: token_result.logprobs[0]
                                }
                            )
                        ]

                yield CompletionResponseStreamChunk(
                    delta=text,
                    stop_reason=stop_reason,
                    logprobs=logprobs if request.logprobs else None,
                )

            if stop_reason is None:
                yield CompletionResponseStreamChunk(
                    delta="",
                    stop_reason=StopReason.out_of_tokens,
                )

        if self.config.create_distributed_process_group:
            async with SEMAPHORE:
                for x in impl():
                    yield x
        else:
            for x in impl():
                yield x

    async def _nonstream_completion(
        self, request: CompletionRequest
    ) -> CompletionResponse:
        def impl():
            tokens = []
            logprobs = []
            stop_reason = None

            tokenizer = self.generator.formatter.tokenizer
            for token_result in self.generator.completion(request):
                tokens.append(token_result.token)

                if token_result.token in tokenizer.stop_tokens:
                    # not quite right semantically
                    stop_reason = StopReason.end_of_turn

                if request.logprobs:
                    assert len(token_result.logprobs) == 1

                    logprobs.append(
                        TokenLogProbs(
                            logprobs_by_token={
                                token_result.text: token_result.logprobs[0]
                            }
                        )
                    )

            if stop_reason is None:
                stop_reason = StopReason.out_of_tokens

            content = self.generator.formatter.tokenizer.decode(tokens)
            return CompletionResponse(
                content=content,
                stop_reason=stop_reason,
                logprobs=logprobs if request.logprobs else None,
            )

        if self.config.create_distributed_process_group:
            async with SEMAPHORE:
                return impl()
        else:
            return impl()

    async def chat_completion(
        self,
        model_id: str,
        messages: List[Message],
        sampling_params: Optional[SamplingParams] = SamplingParams(),
        response_format: Optional[ResponseFormat] = None,
        tools: Optional[List[ToolDefinition]] = None,
        tool_choice: Optional[ToolChoice] = ToolChoice.auto,
        tool_prompt_format: Optional[ToolPromptFormat] = ToolPromptFormat.json,
        stream: Optional[bool] = False,
        logprobs: Optional[LogProbConfig] = None,
    ) -> AsyncGenerator:
        if logprobs:
            assert logprobs.top_k == 1, f"Unexpected top_k={logprobs.top_k}"

        # wrapper request to make it easier to pass around (internal only, not exposed to API)
        request = ChatCompletionRequest(
            model=model_id,
            messages=messages,
            sampling_params=sampling_params,
            tools=tools or [],
            tool_choice=tool_choice,
            tool_prompt_format=tool_prompt_format,
            response_format=response_format,
            stream=stream,
            logprobs=logprobs,
        )
        self.check_model(request)

        # augment and rewrite messages depending on the model
        request.messages = chat_completion_request_to_messages(
            request, self.model.core_model_id.value
        )
        # download media and convert to raw content so we can send it to the model
        request = await convert_request_to_raw(request)

        if self.config.create_distributed_process_group:
            if SEMAPHORE.locked():
                raise RuntimeError("Only one concurrent request is supported")

        if request.stream:
            return self._stream_chat_completion(request)
        else:
            return await self._nonstream_chat_completion(request)

    async def _nonstream_chat_completion(
        self, request: ChatCompletionRequest
    ) -> ChatCompletionResponse:
        def impl():
            tokens = []
            logprobs = []
            stop_reason = None

            for token_result in self.generator.chat_completion(request):
                tokens.append(token_result.token)

                if token_result.text == "<|eot_id|>":
                    stop_reason = StopReason.end_of_turn
                elif token_result.text == "<|eom_id|>":
                    stop_reason = StopReason.end_of_message

                if request.logprobs:
                    assert len(token_result.logprobs) == 1

                    logprobs.append(
                        TokenLogProbs(
                            logprobs_by_token={
                                token_result.text: token_result.logprobs[0]
                            }
                        )
                    )

            if stop_reason is None:
                stop_reason = StopReason.out_of_tokens

            raw_message = self.generator.formatter.decode_assistant_message(
                tokens, stop_reason
            )
            return ChatCompletionResponse(
                completion_message=CompletionMessage(
                    content=raw_message.content,
                    stop_reason=raw_message.stop_reason,
                    tool_calls=raw_message.tool_calls,
                ),
                logprobs=logprobs if request.logprobs else None,
            )

        if self.config.create_distributed_process_group:
            async with SEMAPHORE:
                return impl()
        else:
            return impl()

    async def _stream_chat_completion(
        self, request: ChatCompletionRequest
    ) -> AsyncGenerator:
        def impl():
            yield ChatCompletionResponseStreamChunk(
                event=ChatCompletionResponseEvent(
                    event_type=ChatCompletionResponseEventType.start,
                    delta="",
                )
            )

            tokens = []
            logprobs = []
            stop_reason = None
            ipython = False

            for token_result in self.generator.chat_completion(request):
                tokens.append(token_result.token)

                if not ipython and token_result.text.startswith("<|python_tag|>"):
                    ipython = True
                    yield ChatCompletionResponseStreamChunk(
                        event=ChatCompletionResponseEvent(
                            event_type=ChatCompletionResponseEventType.progress,
                            delta=ToolCallDelta(
                                content="",
                                parse_status=ToolCallParseStatus.started,
                            ),
                        )
                    )
                    continue

                if token_result.text == "<|eot_id|>":
                    stop_reason = StopReason.end_of_turn
                    text = ""
                elif token_result.text == "<|eom_id|>":
                    stop_reason = StopReason.end_of_message
                    text = ""
                else:
                    text = token_result.text

                if ipython:
                    delta = ToolCallDelta(
                        content=text,
                        parse_status=ToolCallParseStatus.in_progress,
                    )
                else:
                    delta = text

                if stop_reason is None:
                    if request.logprobs:
                        assert len(token_result.logprobs) == 1

                        logprobs.append(
                            TokenLogProbs(
                                logprobs_by_token={
                                    token_result.text: token_result.logprobs[0]
                                }
                            )
                        )
                    yield ChatCompletionResponseStreamChunk(
                        event=ChatCompletionResponseEvent(
                            event_type=ChatCompletionResponseEventType.progress,
                            delta=delta,
                            stop_reason=stop_reason,
                            logprobs=logprobs if request.logprobs else None,
                        )
                    )

            if stop_reason is None:
                stop_reason = StopReason.out_of_tokens

            message = self.generator.formatter.decode_assistant_message(
                tokens, stop_reason
            )

            parsed_tool_calls = len(message.tool_calls) > 0
            if ipython and not parsed_tool_calls:
                yield ChatCompletionResponseStreamChunk(
                    event=ChatCompletionResponseEvent(
                        event_type=ChatCompletionResponseEventType.progress,
                        delta=ToolCallDelta(
                            content="",
                            parse_status=ToolCallParseStatus.failure,
                        ),
                        stop_reason=stop_reason,
                    )
                )

            for tool_call in message.tool_calls:
                yield ChatCompletionResponseStreamChunk(
                    event=ChatCompletionResponseEvent(
                        event_type=ChatCompletionResponseEventType.progress,
                        delta=ToolCallDelta(
                            content=tool_call,
                            parse_status=ToolCallParseStatus.success,
                        ),
                        stop_reason=stop_reason,
                    )
                )

            yield ChatCompletionResponseStreamChunk(
                event=ChatCompletionResponseEvent(
                    event_type=ChatCompletionResponseEventType.complete,
                    delta="",
                    stop_reason=stop_reason,
                )
            )

        if self.config.create_distributed_process_group:
            async with SEMAPHORE:
                for x in impl():
                    yield x
        else:
            for x in impl():
                yield x<|MERGE_RESOLUTION|>--- conflicted
+++ resolved
@@ -8,8 +8,6 @@
 import logging
 
 from typing import AsyncGenerator, List, Optional, Union
-
-from llama_models.datatypes import Model
 
 from llama_models.llama3.api.datatypes import (
     SamplingParams,
@@ -19,11 +17,6 @@
 )
 from llama_models.sku_list import resolve_model
 
-<<<<<<< HEAD
-from llama_stack.apis.models import Model
-
-from llama_models.llama3.api.datatypes import *  # noqa: F403
-=======
 from llama_stack.apis.inference import (
     ChatCompletionRequest,
     ChatCompletionResponse,
@@ -44,9 +37,8 @@
     ToolCallParseStatus,
     ToolChoice,
 )
->>>>>>> 75e72cf2
-
-from llama_stack.apis.models import ModelType
+
+from llama_stack.apis.models import Model, ModelType
 from llama_stack.providers.datatypes import ModelsProtocolPrivate
 from llama_stack.providers.utils.inference.embedding_mixin import (
     SentenceTransformerEmbeddingMixin,
@@ -78,7 +70,8 @@
 ):
     def __init__(self, config: MetaReferenceInferenceConfig) -> None:
         self.config = config
-        self.model = None
+        self.model_id = None
+        self.llama_model = None
 
     async def initialize(self, model_id, llama_model) -> None:
         log.info(f"Loading model `{model_id}`")
@@ -90,20 +83,21 @@
         else:
             self.generator = Llama.build(self.config, model_id, llama_model)
 
-        self.model = model_id
+        self.model_id = model_id
+        self.llama_model = llama_model
 
     async def shutdown(self) -> None:
         if self.config.create_distributed_process_group:
             self.generator.stop()
 
     def check_model(self, request) -> None:
-        if self.model is None:
+        if self.model_id or self.llama_model is None:
             raise RuntimeError(
                 "No avaible model yet, please register your requested model or add your model in the resouces first"
             )
-        elif request.model != self.model:
+        elif request.model != self.model_id:
             raise RuntimeError(
-                f"Model mismatch: request model: {request.model} != loaded model: {self.model}"
+                f"Model mismatch: request model: {request.model} != loaded model: {self.model_id}"
             )
 
     async def unregister_model(self, model_id: str) -> None:
@@ -288,7 +282,7 @@
 
         # augment and rewrite messages depending on the model
         request.messages = chat_completion_request_to_messages(
-            request, self.model.core_model_id.value
+            request, self.llama_model.core_model_id.value
         )
         # download media and convert to raw content so we can send it to the model
         request = await convert_request_to_raw(request)
